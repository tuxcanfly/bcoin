--- conflicted
+++ resolved
@@ -393,17 +393,9 @@
     if (!hash)
       return null;
 
-<<<<<<< HEAD
     return enc === 'hex'
       ? hash.toString('hex')
       : hash;
-=======
-  // Check base size.
-  if (this.txs.length === 0
-      || this.txs.length > consensus.MAX_BLOCK_SIZE
-      || this.getBaseSize() > consensus.MAX_FORK_BLOCK_SIZE) {
-    return [false, 'bad-blk-length', 100];
->>>>>>> afd34c46
   }
 
   /**
@@ -412,16 +404,10 @@
    * @returns {Boolean}
    */
 
-<<<<<<< HEAD
   verifyBody() {
     const [valid] = this.checkBody();
     return valid;
   }
-=======
-  // Test all transactions.
-  const size = this.getSize();
-  let sigops = 0;
->>>>>>> afd34c46
 
   /**
    * Do non-contextual verification on the block. Including checking the block
@@ -444,7 +430,7 @@
     // Check base size.
     if (this.txs.length === 0
         || this.txs.length > consensus.MAX_BLOCK_SIZE
-        || this.getBaseSize() > consensus.MAX_BLOCK_SIZE) {
+        || this.getBaseSize() > consensus.MAX_FORK_BLOCK_SIZE) {
       return [false, 'bad-blk-length', 100];
     }
 
@@ -453,20 +439,12 @@
       return [false, 'bad-cb-missing', 100];
 
     // Test all transactions.
-    const scale = consensus.WITNESS_SCALE_FACTOR;
+    const size = this.getSize();
 
     let sigops = 0;
 
-<<<<<<< HEAD
     for (let i = 0; i < this.txs.length; i++) {
       const tx = this.txs[i];
-=======
-    // Count legacy sigops (do not count scripthash or witness).
-    sigops += tx.getLegacySigops();
-    if (sigops > consensus.maxBlockSigops(size))
-      return [false, 'bad-blk-sigops', 100];
-  }
->>>>>>> afd34c46
 
       // The rest of the txs must not be coinbases.
       if (i > 0 && tx.isCoinbase())
@@ -480,7 +458,7 @@
 
       // Count legacy sigops (do not count scripthash or witness).
       sigops += tx.getLegacySigops();
-      if (sigops * scale > consensus.MAX_BLOCK_SIGOPS_COST)
+      if (sigops > consensus.maxBlockSigops(size))
         return [false, 'bad-blk-sigops', 100];
     }
 
